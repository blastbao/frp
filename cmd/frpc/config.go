package main

import (
	"fmt"
	"strconv"

	"github.com/fatedier/frp/pkg/models"

	ini "github.com/vaughan0/go-ini"
)

// common config
var (
<<<<<<< HEAD
	ServerAddr string = "0.0.0.0"
	ServerPort int64  = 7000
	LogFile    string = "./frpc.log"
	LogLevel   string = "warn"
	LogWay     string = "file"
=======
	ServerAddr        string = "0.0.0.0"
	ServerPort        int64  = 7000
	LogFile           string = "./frpc.log"
	LogLevel          string = "warn"
	LogWay            string = "file"
	HeartBeatInterval int64  = 5
>>>>>>> 60c98047
)

var ProxyClients map[string]*models.ProxyClient = make(map[string]*models.ProxyClient)

func LoadConf(confFile string) (err error) {
	var tmpStr string
	var ok bool

	conf, err := ini.LoadFile(confFile)
	if err != nil {
		return err
	}

	// common
	tmpStr, ok = conf.Get("common", "server_addr")
	if ok {
		ServerAddr = tmpStr
	}

	tmpStr, ok = conf.Get("common", "server_port")
	if ok {
		ServerPort, _ = strconv.ParseInt(tmpStr, 10, 64)
	}

	tmpStr, ok = conf.Get("common", "log_file")
	if ok {
		LogFile = tmpStr
	}

	tmpStr, ok = conf.Get("common", "log_level")
	if ok {
		LogLevel = tmpStr
	}

	tmpStr, ok = conf.Get("common", "log_way")
	if ok {
		LogWay = tmpStr
	}

	tmpStr, ok = conf.Get("common", "heartbeat_interval")
	if ok {
		HeartBeatInterval, _ = strconv.ParseInt(tmpStr, 10, 64)
	}

	// servers
	for name, section := range conf {
		if name != "common" {
			proxyClient := &models.ProxyClient{}
			proxyClient.Name = name

			proxyClient.Passwd, ok = section["passwd"]
			if !ok {
				return fmt.Errorf("Parse ini file error: proxy [%s] no passwd found", proxyClient.Name)
			}

			portStr, ok := section["local_port"]
			if ok {
				proxyClient.LocalPort, err = strconv.ParseInt(portStr, 10, 64)
				if err != nil {
					return fmt.Errorf("Parse ini file error: proxy [%s] local_port error", proxyClient.Name)
				}
			} else {
				return fmt.Errorf("Parse ini file error: proxy [%s] local_port not found", proxyClient.Name)
			}

			ProxyClients[proxyClient.Name] = proxyClient
		}
	}

	if len(ProxyClients) == 0 {
		return fmt.Errorf("Parse ini file error: no proxy config found")
	}

	return nil
}<|MERGE_RESOLUTION|>--- conflicted
+++ resolved
@@ -11,20 +11,12 @@
 
 // common config
 var (
-<<<<<<< HEAD
-	ServerAddr string = "0.0.0.0"
-	ServerPort int64  = 7000
-	LogFile    string = "./frpc.log"
-	LogLevel   string = "warn"
-	LogWay     string = "file"
-=======
 	ServerAddr        string = "0.0.0.0"
 	ServerPort        int64  = 7000
 	LogFile           string = "./frpc.log"
 	LogLevel          string = "warn"
 	LogWay            string = "file"
 	HeartBeatInterval int64  = 5
->>>>>>> 60c98047
 )
 
 var ProxyClients map[string]*models.ProxyClient = make(map[string]*models.ProxyClient)
@@ -64,11 +56,6 @@
 		LogWay = tmpStr
 	}
 
-	tmpStr, ok = conf.Get("common", "heartbeat_interval")
-	if ok {
-		HeartBeatInterval, _ = strconv.ParseInt(tmpStr, 10, 64)
-	}
-
 	// servers
 	for name, section := range conf {
 		if name != "common" {
